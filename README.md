--- conflicted
+++ resolved
@@ -27,18 +27,11 @@
 python -m pip install --upgrade pip setuptools
 ```
 
-<<<<<<< HEAD
 ## Usage
 
 ```
 python -m zoom_to_text.cli transcribe --input input.wav --output outdir --fallback-model large
-=======
 
-## Usage
-
-```
-python -m zoom_to_text.cli transcribe --input input.wav --output outdir
->>>>>>> ba53069d
 ```
 
 To record audio directly from your system instead of using a file:
@@ -48,10 +41,6 @@
 ```
 
 The CLI accepts common audio formats (`.wav`, `.mp3`, `.m4a`) and video
-<<<<<<< HEAD
-=======
-
->>>>>>> ba53069d
 containers such as `.mp4`; anything ffmpeg can decode will work. Low-confidence
 segments in the transcript are marked with `[LOW CONFIDENCE]`.
 
@@ -65,24 +54,16 @@
 requests are chunked to handle long transcripts and include simple retry logic
 for transient API errors.
 
-<<<<<<< HEAD
 Low-confidence segments are retried with a larger Whisper model when
 `--fallback-model` is supplied.  The most confident result is kept; segments
 remaining below the threshold are annotated with `[LOW CONFIDENCE]` in the
 transcript and can be reviewed in `segments.json`.
-
-=======
->>>>>>> ba53069d
 To list available audio capture devices:
 
 ```
 python -m zoom_to_text.cli transcribe --list-devices
 ```
 
-<<<<<<< HEAD
-=======
-
->>>>>>> ba53069d
 ## Development
 
 ```

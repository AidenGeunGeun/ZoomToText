# ZoomToText

<<<<<<< HEAD
Command line tool for Windows that transcribes lecture audio and generates a
brief summary.  The pipeline runs ASR locally and sends the transcript to a
cloud LLM for summarization.

## Installation

Requires **Python 3.10+**.  Install the package and its runtime dependencies
with:

```
python -m pip install .[whisper]
```

This installs:

- `typer` – command line interface
- `openai` – OpenAI API client
- `sounddevice` – optional live audio capture
- `google-generativeai` – Gemini API client
- `openai-whisper` – optional local ASR backend

Upgrade `pip`/`setuptools` if installation fails:

```
python -m pip install --upgrade pip setuptools
```
=======
Command line tool that transcribes lecture audio and generates a brief summary.
>>>>>>> 8d2bbb19

## Usage

```
python -m zoom_to_text.cli transcribe --input input.wav --output outdir
```

To record audio directly from your system instead of using a file:

```
python -m zoom_to_text.cli transcribe --live --duration 30 --output outdir
```

The CLI accepts common audio formats (`.wav`, `.mp3`, `.m4a`) and video
<<<<<<< HEAD
containers such as `.mp4`; anything ffmpeg can decode will work. Low-confidence
segments in the transcript are marked with `[LOW CONFIDENCE]`.

Each run also writes a `segments.json` file containing per-segment metadata
(`start`, `end`, `confidence`, and `model`).

By default the CLI uses OpenAI Whisper for ASR and OpenAI ChatGPT for
summarization.  Provide an `OPENAI_API_KEY` (or `GEMINI_API_KEY`) environment
variable to enable summarization.  Without a key the tool falls back to
lightweight dummy implementations which are useful for testing.  Summarization
requests are chunked to handle long transcripts and include simple retry logic
for transient API errors.

To list available audio capture devices:

```
python -m zoom_to_text.cli transcribe --list-devices
```
=======
containers such as `.mp4`; anything ffmpeg can decode will work.

By default the CLI uses OpenAI Whisper for ASR and OpenAI ChatGPT for
summarization.  Provide an `OPENAI_API_KEY` environment variable to enable
summarization.  Without a key the tool falls back to lightweight dummy
implementations which are useful for testing.
>>>>>>> 8d2bbb19

## Development

```
python -m pip install .[whisper]
pytest
```<|MERGE_RESOLUTION|>--- conflicted
+++ resolved
@@ -1,6 +1,5 @@
 # ZoomToText
 
-<<<<<<< HEAD
 Command line tool for Windows that transcribes lecture audio and generates a
 brief summary.  The pipeline runs ASR locally and sends the transcript to a
 cloud LLM for summarization.
@@ -27,9 +26,7 @@
 ```
 python -m pip install --upgrade pip setuptools
 ```
-=======
-Command line tool that transcribes lecture audio and generates a brief summary.
->>>>>>> 8d2bbb19
+
 
 ## Usage
 
@@ -44,7 +41,7 @@
 ```
 
 The CLI accepts common audio formats (`.wav`, `.mp3`, `.m4a`) and video
-<<<<<<< HEAD
+
 containers such as `.mp4`; anything ffmpeg can decode will work. Low-confidence
 segments in the transcript are marked with `[LOW CONFIDENCE]`.
 
@@ -63,14 +60,7 @@
 ```
 python -m zoom_to_text.cli transcribe --list-devices
 ```
-=======
-containers such as `.mp4`; anything ffmpeg can decode will work.
 
-By default the CLI uses OpenAI Whisper for ASR and OpenAI ChatGPT for
-summarization.  Provide an `OPENAI_API_KEY` environment variable to enable
-summarization.  Without a key the tool falls back to lightweight dummy
-implementations which are useful for testing.
->>>>>>> 8d2bbb19
 
 ## Development
 
